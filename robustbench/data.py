import os
from pathlib import Path
from typing import Callable, Dict, Optional, Sequence, Set, Tuple

import numpy as np
import torch
import torch.utils.data as data
import torchvision.datasets as datasets
import torchvision.transforms as transforms
from torch.utils.data import Dataset

from robustbench.model_zoo.enums import BenchmarkDataset
from robustbench.zenodo_download import DownloadError, zenodo_download


def _load_dataset(
        dataset: Dataset,
        n_examples: Optional[int] = None) -> Tuple[torch.Tensor, torch.Tensor]:
    batch_size = 100
    test_loader = data.DataLoader(dataset,
                                  batch_size=batch_size,
                                  shuffle=False,
                                  num_workers=0)

    x_test, y_test = [], []
    for i, (x, y) in enumerate(test_loader):
        x_test.append(x)
        y_test.append(y)
        if n_examples is not None and batch_size * i >= n_examples:
            break
    x_test_tensor = torch.cat(x_test)
    y_test_tensor = torch.cat(y_test)

    if n_examples is not None:
        x_test_tensor = x_test_tensor[:n_examples]
        y_test_tensor = y_test_tensor[:n_examples]

    return x_test_tensor, y_test_tensor


def load_cifar10(
        n_examples: Optional[int] = None,
        data_dir: str = './data') -> Tuple[torch.Tensor, torch.Tensor]:
    transform_chain = transforms.Compose([transforms.ToTensor()])
    dataset = datasets.CIFAR10(root=data_dir,
                               train=False,
                               transform=transform_chain,
                               download=True)
    return _load_dataset(dataset, n_examples)


def load_cifar100(
        n_examples: Optional[int] = None,
        data_dir: str = './data') -> Tuple[torch.Tensor, torch.Tensor]:
    transform_chain = transforms.Compose([transforms.ToTensor()])
    dataset = datasets.CIFAR100(root=data_dir,
                                train=False,
                                transform=transform_chain,
                                download=True)
    return _load_dataset(dataset, n_examples)


CleanDatasetLoader = Callable[[Optional[int], str], Tuple[torch.Tensor,
                                                          torch.Tensor]]
_clean_dataset_loaders: Dict[BenchmarkDataset, CleanDatasetLoader] = {
    BenchmarkDataset.cifar_10: load_cifar10,
    BenchmarkDataset.cifar_100: load_cifar100
}


def load_clean_dataset(dataset: BenchmarkDataset, n_examples: Optional[int],
                       data_dir: str) -> Tuple[torch.Tensor, torch.Tensor]:
    return _clean_dataset_loaders[dataset](n_examples, data_dir)


<<<<<<< HEAD
@dataclasses.dataclass
class _CorruptionsGDriveIDs:
    """Google Drive IDs of the possible corruptions"""
    shot_noise: str
    motion_blur: str
    snow: str
    pixelate: str
    gaussian_noise: str
    defocus_blur: str
    brightness: str
    fog: str
    zoom_blur: str
    frost: str
    glass_blur: str
    impulse_noise: str
    contrast: str
    jpeg_compression: str
    elastic_transform: str


@dataclasses.dataclass
class _CIFAR100CorruptionsGDriveIDs(_CorruptionsGDriveIDs):
    spatter: str
    speckle_noise: str
    gaussian_blur: str
    saturate: str


CIFAR_10_CORRUPTIONS = tuple(field.name
                             for field in dataclasses.fields(_CorruptionsGDriveIDs))

CIFAR_100_CORRUPTIONS = tuple(field.name
                              for field in dataclasses.fields(_CIFAR100CorruptionsGDriveIDs))

CORRUPTIONS: Dict[BenchmarkDataset, Tuple[str, ...]] = {
    BenchmarkDataset.cifar_10: CIFAR_10_CORRUPTIONS,
    BenchmarkDataset.cifar_100: CIFAR_100_CORRUPTIONS
}


def _load_corruptions_dataset(
        n_examples: int, severity: int, data_dir: str, shuffle: bool,
        corruptions: Sequence[str], gdrive_ids: _CorruptionsGDriveIDs,
        labels_gdrive_id: str) -> Tuple[torch.Tensor, torch.Tensor]:
=======
CORRUPTIONS = ("shot_noise", "motion_blur", "snow", "pixelate",
               "gaussian_noise", "defocus_blur", "brightness", "fog",
               "zoom_blur", "frost", "glass_blur", "impulse_noise", "contrast",
               "jpeg_compression", "elastic_transform")

ZENODO_CORRUPTIONS_LINKS: Dict[BenchmarkDataset, Tuple[str, Set[str]]] = {
    BenchmarkDataset.cifar_10: ("2535967", {"CIFAR-10-C.tar"})
}

CORRUPTIONS_DIR_NAMES: Dict[BenchmarkDataset, str] = {
    BenchmarkDataset.cifar_10: "CIFAR-10-C"
}


def load_cifar10c(
    n_examples: int,
    severity: int = 5,
    data_dir: str = './data',
    shuffle: bool = False,
    corruptions: Sequence[str] = CORRUPTIONS
) -> Tuple[torch.Tensor, torch.Tensor]:
    return load_corruptions_dataset(BenchmarkDataset.cifar_10, n_examples,
                                    severity, data_dir, corruptions, shuffle)


CorruptDatasetLoader = Callable[[int, int, str, bool, Sequence[str]],
                                Tuple[torch.Tensor, torch.Tensor]]
_corruption_dataset_loaders: Dict[BenchmarkDataset, CorruptDatasetLoader] = {
    BenchmarkDataset.cifar_10: load_cifar10c
}


def load_corruptions_dataset(
        dataset: BenchmarkDataset,
        n_examples: int,
        severity: int,
        data_dir: str,
        corruptions: Sequence[str] = CORRUPTIONS,
        shuffle: bool = False) -> Tuple[torch.Tensor, torch.Tensor]:
>>>>>>> b65f865c
    assert 1 <= severity <= 5
    n_total_cifar = 10000

    if not os.path.exists(data_dir):
        os.makedirs(data_dir)

    data_dir = Path(data_dir)
    data_root_dir = data_dir / CORRUPTIONS_DIR_NAMES[dataset]

    if not data_root_dir.exists():
        zenodo_download(*ZENODO_CORRUPTIONS_LINKS[dataset], save_dir=data_dir)

    # Download labels
    labels_path = data_root_dir / 'labels.npy'
    if not os.path.isfile(labels_path):
        raise DownloadError("Labels are missing, try to re-download them.")
    labels = np.load(labels_path)

    x_test_list, y_test_list = [], []
    n_pert = len(corruptions)
    for corruption in corruptions:
        corruption_file_path = data_root_dir / (corruption + '.npy')
        if not corruption_file_path.is_file():
            raise DownloadError(
                f"{corruption} file is missing, try to re-download it.")

        images_all = np.load(corruption_file_path)
        images = images_all[(severity - 1) * n_total_cifar:severity *
                            n_total_cifar]
        n_img = int(np.ceil(n_examples / n_pert))
        x_test_list.append(images[:n_img])
        # Duplicate the same labels potentially multiple times
        y_test_list.append(labels[:n_img])

    x_test, y_test = np.concatenate(x_test_list), np.concatenate(y_test_list)
    if shuffle:
        rand_idx = np.random.permutation(np.arange(len(x_test)))
        x_test, y_test = x_test[rand_idx], y_test[rand_idx]

    # Make it in the PyTorch format
    x_test = np.transpose(x_test, (0, 3, 1, 2))
    # Make it compatible with our models
    x_test = x_test.astype(np.float32) / 255
    # Make sure that we get exactly n_examples but not a few samples more
    x_test = torch.tensor(x_test)[:n_examples]
    y_test = torch.tensor(y_test)[:n_examples]

<<<<<<< HEAD
    return x_test, y_test


def load_cifar10c(
        n_examples: int,
        severity: int = 5,
        data_dir: str = './data',
        shuffle: bool = False,
        corruptions: Sequence[str] = CIFAR_10_CORRUPTIONS
) -> Tuple[torch.Tensor, torch.Tensor]:
    labels_gdrive_id = '1wW8vnLfPXVJyElQBGmCx1bfUz7QKALxp'
    gdrive_ids = _CorruptionsGDriveIDs(
        pixelate='1QxOQZ9fbDiO__PX5bz3npnHEl58nviYi',
        impulse_noise='1F1XB95bOrI5vdE6IqKagoDCGRwgz02Af',
        contrast='1AKzDIt6W7PZUtySB7tuW63RiT0qCmFIn',
        motion_blur='1KaDN9nkbiCcrnJ9gGtf1HXk1gNiNFHJs',
        gaussian_noise='1AKcle1BPbYp-KExKoAxByvpeKBLJOgjI',
        snow='1C0s9ZoIQa9jpK2apgzAYVA6kVnsbyiVo',
        brightness='1oTw7NLMx0USafsEFo8YnrBd2q9yOyih8',
        frost='1A2RFHlCPvRBRiQoRwp5s04qbf2OnhRun',
        elastic_transform='18ohQA9EQ-nuTuPARzvAb_GnxcdwsUsB-',
        defocus_blur='1R9gBaM9Fshp_rj9ZHzJ5-r-42JRcKFl4',
        shot_noise='1Ka58iub7-hIvW9e5FPsljym3-wSPHlXM',
        glass_blur='19sobK_CKJeqMiwJipAk-u_eHx-sh9xOg',
        zoom_blur='148Lb2f4VbmMpcNYCTskLttC9YKsGlZnk',
        jpeg_compression='13XqvkSnRcfUmSvxHr0Acex3itjAq0T95',
        fog='1NSrbUvrWofmRD1LTmg-RmeaZX2ZC-b6U')

    dataset_dir = os.path.join(data_dir, "cifar10c")

    return _load_corruptions_dataset(n_examples, severity, dataset_dir,
                                     shuffle, corruptions, gdrive_ids,
                                     labels_gdrive_id)


def load_cifar100c(
        n_examples: int,
        severity: int = 5,
        data_dir: str = './data',
        shuffle: bool = False,
        corruptions: Sequence[str] = CIFAR_100_CORRUPTIONS
) -> Tuple[torch.Tensor, torch.Tensor]:
    labels_gdrive_id = '1Fe7mvreJ7fdt6LKp2p5u40SIDuk3--EZ'
    gdrive_ids = _CIFAR100CorruptionsGDriveIDs(
        pixelate='1qzsa1Kcnlt5sCwrofBm50CF_u1NQ4DLx',
        impulse_noise='1DKZV-pBlmIc1f000NwRDJpFZ7b1mVrWm',
        contrast='1yFOwe1VOm0HjmJhbsZvJijiLBao7nFQr',
        motion_blur='1uLNue6U7gFTBPvI6XfftblWe-ubBoRe5',
        gaussian_noise='16yH2JBosELSvTD2gvaWobm5mAaWzDx1A',
        snow='1Vgi3ltm33PGKo9b4PuxG2LngxAIAXX4Z',
        brightness='1trgUOArXx7vYN-JnJdi2ZKDfogS6_g3b',
        frost='19scsYiu9iwXUrwHCX9PCwwRLXLIiPJgL',
        elastic_transform='1-2GlWlT20_sITM-TxX06XTBQk1W3p5zm',
        defocus_blur='1AQ_M_YPXfvL8eLeM6zpfYOYxTKQtJkVV',
        shot_noise='1rICddnW17oC7tnhpczDg7SAlvQTKqebb',
        glass_blur='1PmMnCGoqs_u8xtp28QTsbfzr1FT11rcx',
        zoom_blur='1QPvqcuT7FLNW4tVQmHI789SKQx94tdY7',
        jpeg_compression='13ulgbI9nKC9HCTXlja_nd5xqWg8OABRV',
        fog='1z2mGB6hXvY06xrFPM4ymjeaRb5jfQqOm',
        spatter='1QPvqcuT7FLNW4tVQmHI789SKQx94tdY7',
        speckle_noise='1bCPrZSXGg-No3TMtDr47cUg43qV9W-Al',
        saturate='1haZ2VJi1w5K41oqG-pTv6voxGDOQBQ6y',
        gaussian_blur='1PmMnCGoqs_u8xtp28QTsbfzr1FT11rcx')

    dataset_dir = os.path.join(data_dir, "cifar100c")

    return _load_corruptions_dataset(n_examples, severity, dataset_dir,
                                     shuffle, corruptions, gdrive_ids,
                                     labels_gdrive_id)


CorruptDatasetLoader = Callable[[int, int, str, bool, Sequence[str]],
                                Tuple[torch.Tensor, torch.Tensor]]
_corruption_dataset_loaders: Dict[BenchmarkDataset, CorruptDatasetLoader] = {
    BenchmarkDataset.cifar_10: load_cifar10c,
    BenchmarkDataset.cifar_100: load_cifar100c
}


def load_corruptions_dataset(
        dataset: BenchmarkDataset,
        n_examples: int,
        severity: int,
        data_dir: str,
        corruptions: Optional[Sequence[str]] = None
) -> Tuple[torch.Tensor, torch.Tensor]:
    if corruptions is None:
        corruptions = CORRUPTIONS[dataset]
    return _corruption_dataset_loaders[dataset](n_examples, severity, data_dir,
                                                False, corruptions)
=======
    return x_test, y_test
>>>>>>> b65f865c
<|MERGE_RESOLUTION|>--- conflicted
+++ resolved
@@ -73,52 +73,6 @@
     return _clean_dataset_loaders[dataset](n_examples, data_dir)
 
 
-<<<<<<< HEAD
-@dataclasses.dataclass
-class _CorruptionsGDriveIDs:
-    """Google Drive IDs of the possible corruptions"""
-    shot_noise: str
-    motion_blur: str
-    snow: str
-    pixelate: str
-    gaussian_noise: str
-    defocus_blur: str
-    brightness: str
-    fog: str
-    zoom_blur: str
-    frost: str
-    glass_blur: str
-    impulse_noise: str
-    contrast: str
-    jpeg_compression: str
-    elastic_transform: str
-
-
-@dataclasses.dataclass
-class _CIFAR100CorruptionsGDriveIDs(_CorruptionsGDriveIDs):
-    spatter: str
-    speckle_noise: str
-    gaussian_blur: str
-    saturate: str
-
-
-CIFAR_10_CORRUPTIONS = tuple(field.name
-                             for field in dataclasses.fields(_CorruptionsGDriveIDs))
-
-CIFAR_100_CORRUPTIONS = tuple(field.name
-                              for field in dataclasses.fields(_CIFAR100CorruptionsGDriveIDs))
-
-CORRUPTIONS: Dict[BenchmarkDataset, Tuple[str, ...]] = {
-    BenchmarkDataset.cifar_10: CIFAR_10_CORRUPTIONS,
-    BenchmarkDataset.cifar_100: CIFAR_100_CORRUPTIONS
-}
-
-
-def _load_corruptions_dataset(
-        n_examples: int, severity: int, data_dir: str, shuffle: bool,
-        corruptions: Sequence[str], gdrive_ids: _CorruptionsGDriveIDs,
-        labels_gdrive_id: str) -> Tuple[torch.Tensor, torch.Tensor]:
-=======
 CORRUPTIONS = ("shot_noise", "motion_blur", "snow", "pixelate",
                "gaussian_noise", "defocus_blur", "brightness", "fog",
                "zoom_blur", "frost", "glass_blur", "impulse_noise", "contrast",
@@ -158,7 +112,6 @@
         data_dir: str,
         corruptions: Sequence[str] = CORRUPTIONS,
         shuffle: bool = False) -> Tuple[torch.Tensor, torch.Tensor]:
->>>>>>> b65f865c
     assert 1 <= severity <= 5
     n_total_cifar = 10000
 
@@ -206,97 +159,4 @@
     x_test = torch.tensor(x_test)[:n_examples]
     y_test = torch.tensor(y_test)[:n_examples]
 
-<<<<<<< HEAD
-    return x_test, y_test
-
-
-def load_cifar10c(
-        n_examples: int,
-        severity: int = 5,
-        data_dir: str = './data',
-        shuffle: bool = False,
-        corruptions: Sequence[str] = CIFAR_10_CORRUPTIONS
-) -> Tuple[torch.Tensor, torch.Tensor]:
-    labels_gdrive_id = '1wW8vnLfPXVJyElQBGmCx1bfUz7QKALxp'
-    gdrive_ids = _CorruptionsGDriveIDs(
-        pixelate='1QxOQZ9fbDiO__PX5bz3npnHEl58nviYi',
-        impulse_noise='1F1XB95bOrI5vdE6IqKagoDCGRwgz02Af',
-        contrast='1AKzDIt6W7PZUtySB7tuW63RiT0qCmFIn',
-        motion_blur='1KaDN9nkbiCcrnJ9gGtf1HXk1gNiNFHJs',
-        gaussian_noise='1AKcle1BPbYp-KExKoAxByvpeKBLJOgjI',
-        snow='1C0s9ZoIQa9jpK2apgzAYVA6kVnsbyiVo',
-        brightness='1oTw7NLMx0USafsEFo8YnrBd2q9yOyih8',
-        frost='1A2RFHlCPvRBRiQoRwp5s04qbf2OnhRun',
-        elastic_transform='18ohQA9EQ-nuTuPARzvAb_GnxcdwsUsB-',
-        defocus_blur='1R9gBaM9Fshp_rj9ZHzJ5-r-42JRcKFl4',
-        shot_noise='1Ka58iub7-hIvW9e5FPsljym3-wSPHlXM',
-        glass_blur='19sobK_CKJeqMiwJipAk-u_eHx-sh9xOg',
-        zoom_blur='148Lb2f4VbmMpcNYCTskLttC9YKsGlZnk',
-        jpeg_compression='13XqvkSnRcfUmSvxHr0Acex3itjAq0T95',
-        fog='1NSrbUvrWofmRD1LTmg-RmeaZX2ZC-b6U')
-
-    dataset_dir = os.path.join(data_dir, "cifar10c")
-
-    return _load_corruptions_dataset(n_examples, severity, dataset_dir,
-                                     shuffle, corruptions, gdrive_ids,
-                                     labels_gdrive_id)
-
-
-def load_cifar100c(
-        n_examples: int,
-        severity: int = 5,
-        data_dir: str = './data',
-        shuffle: bool = False,
-        corruptions: Sequence[str] = CIFAR_100_CORRUPTIONS
-) -> Tuple[torch.Tensor, torch.Tensor]:
-    labels_gdrive_id = '1Fe7mvreJ7fdt6LKp2p5u40SIDuk3--EZ'
-    gdrive_ids = _CIFAR100CorruptionsGDriveIDs(
-        pixelate='1qzsa1Kcnlt5sCwrofBm50CF_u1NQ4DLx',
-        impulse_noise='1DKZV-pBlmIc1f000NwRDJpFZ7b1mVrWm',
-        contrast='1yFOwe1VOm0HjmJhbsZvJijiLBao7nFQr',
-        motion_blur='1uLNue6U7gFTBPvI6XfftblWe-ubBoRe5',
-        gaussian_noise='16yH2JBosELSvTD2gvaWobm5mAaWzDx1A',
-        snow='1Vgi3ltm33PGKo9b4PuxG2LngxAIAXX4Z',
-        brightness='1trgUOArXx7vYN-JnJdi2ZKDfogS6_g3b',
-        frost='19scsYiu9iwXUrwHCX9PCwwRLXLIiPJgL',
-        elastic_transform='1-2GlWlT20_sITM-TxX06XTBQk1W3p5zm',
-        defocus_blur='1AQ_M_YPXfvL8eLeM6zpfYOYxTKQtJkVV',
-        shot_noise='1rICddnW17oC7tnhpczDg7SAlvQTKqebb',
-        glass_blur='1PmMnCGoqs_u8xtp28QTsbfzr1FT11rcx',
-        zoom_blur='1QPvqcuT7FLNW4tVQmHI789SKQx94tdY7',
-        jpeg_compression='13ulgbI9nKC9HCTXlja_nd5xqWg8OABRV',
-        fog='1z2mGB6hXvY06xrFPM4ymjeaRb5jfQqOm',
-        spatter='1QPvqcuT7FLNW4tVQmHI789SKQx94tdY7',
-        speckle_noise='1bCPrZSXGg-No3TMtDr47cUg43qV9W-Al',
-        saturate='1haZ2VJi1w5K41oqG-pTv6voxGDOQBQ6y',
-        gaussian_blur='1PmMnCGoqs_u8xtp28QTsbfzr1FT11rcx')
-
-    dataset_dir = os.path.join(data_dir, "cifar100c")
-
-    return _load_corruptions_dataset(n_examples, severity, dataset_dir,
-                                     shuffle, corruptions, gdrive_ids,
-                                     labels_gdrive_id)
-
-
-CorruptDatasetLoader = Callable[[int, int, str, bool, Sequence[str]],
-                                Tuple[torch.Tensor, torch.Tensor]]
-_corruption_dataset_loaders: Dict[BenchmarkDataset, CorruptDatasetLoader] = {
-    BenchmarkDataset.cifar_10: load_cifar10c,
-    BenchmarkDataset.cifar_100: load_cifar100c
-}
-
-
-def load_corruptions_dataset(
-        dataset: BenchmarkDataset,
-        n_examples: int,
-        severity: int,
-        data_dir: str,
-        corruptions: Optional[Sequence[str]] = None
-) -> Tuple[torch.Tensor, torch.Tensor]:
-    if corruptions is None:
-        corruptions = CORRUPTIONS[dataset]
-    return _corruption_dataset_loaders[dataset](n_examples, severity, data_dir,
-                                                False, corruptions)
-=======
-    return x_test, y_test
->>>>>>> b65f865c
+    return x_test, y_test