--- conflicted
+++ resolved
@@ -1,397 +1,388 @@
-from typing import Sequence
-
-import torch.nn.functional as F
-from torch import nn
-
-from .utils import LipschitzModel, NormalizeData
-
-
-class BasicBlock(nn.Module):
-    expansion = 1
-
-    def __init__(self, in_planes, planes, stride=1):
-        super(BasicBlock, self).__init__()
-        self.conv1 = nn.Conv2d(in_planes,
-                               planes,
-                               kernel_size=3,
-                               stride=stride,
-                               padding=1,
-                               bias=False)
-        self.bn1 = nn.BatchNorm2d(planes)
-        self.conv2 = nn.Conv2d(planes,
-                               planes,
-                               kernel_size=3,
-                               stride=1,
-                               padding=1,
-                               bias=False)
-        self.bn2 = nn.BatchNorm2d(planes)
-
-        self.shortcut = nn.Sequential()
-        if stride != 1 or in_planes != self.expansion * planes:
-            self.shortcut = nn.Sequential(
-                nn.Conv2d(in_planes,
-                          self.expansion * planes,
-                          kernel_size=1,
-                          stride=stride,
-                          bias=False), nn.BatchNorm2d(self.expansion * planes))
-
-    def forward(self, x):
-        out = F.relu(self.bn1(self.conv1(x)))
-        out = self.bn2(self.conv2(out))
-        out += self.shortcut(x)
-        out = F.relu(out)
-        return out
-
-
-class Bottleneck(nn.Module):
-    expansion = 4
-
-    def __init__(self, in_planes, planes, stride=1):
-        super(Bottleneck, self).__init__()
-        self.conv1 = nn.Conv2d(in_planes, planes, kernel_size=1, bias=False)
-        self.bn1 = nn.BatchNorm2d(planes)
-        self.conv2 = nn.Conv2d(planes,
-                               planes,
-                               kernel_size=3,
-                               stride=stride,
-                               padding=1,
-                               bias=False)
-        self.bn2 = nn.BatchNorm2d(planes)
-        self.conv3 = nn.Conv2d(planes,
-                               self.expansion * planes,
-                               kernel_size=1,
-                               bias=False)
-        self.bn3 = nn.BatchNorm2d(self.expansion * planes)
-
-        self.shortcut = nn.Sequential()
-        if stride != 1 or in_planes != self.expansion * planes:
-            self.shortcut = nn.Sequential(
-                nn.Conv2d(in_planes,
-                          self.expansion * planes,
-                          kernel_size=1,
-                          stride=stride,
-                          bias=False), nn.BatchNorm2d(self.expansion * planes))
-
-    def forward(self, x):
-        out = F.relu(self.bn1(self.conv1(x)))
-        out = F.relu(self.bn2(self.conv2(out)))
-        out = self.bn3(self.conv3(out))
-        out += self.shortcut(x)
-        out = F.relu(out)
-        return out
-
-
-class BottleneckChen2020AdversarialNet(nn.Module):
-    expansion = 4
-
-    def __init__(self, in_planes, planes, stride=1):
-        super(BottleneckChen2020AdversarialNet, self).__init__()
-        self.bn0 = nn.BatchNorm2d(in_planes)
-        self.conv1 = nn.Conv2d(in_planes, planes, kernel_size=1, bias=False)
-        self.bn1 = nn.BatchNorm2d(planes)
-        self.conv2 = nn.Conv2d(planes,
-                               planes,
-                               kernel_size=3,
-                               stride=stride,
-                               padding=1,
-                               bias=False)
-        self.bn2 = nn.BatchNorm2d(planes)
-        self.conv3 = nn.Conv2d(planes,
-                               self.expansion * planes,
-                               kernel_size=1,
-                               bias=False)
-        self.shortcut = nn.Sequential()
-        if stride != 1 or in_planes != self.expansion * planes:
-            self.shortcut = nn.Sequential(
-                nn.Conv2d(in_planes,
-                          self.expansion * planes,
-                          kernel_size=1,
-                          stride=stride,
-                          bias=False), nn.BatchNorm2d(self.expansion * planes))
-
-    def forward(self, x):
-        pre = F.relu(self.bn0(x))
-        out = F.relu(self.bn1(self.conv1(pre)))
-        out = F.relu(self.bn2(self.conv2(out)))
-        out = self.conv3(out)
-        if len(self.shortcut) == 0:
-            out += self.shortcut(x)
-        else:
-            out += self.shortcut(pre)
-        return out
-
-
-class ResNet(nn.Module, LipschitzModel):
-    def __init__(self, block, num_blocks, num_classes=10):
-        super(ResNet, self).__init__()
-        self.in_planes = 64
-
-        self.conv1 = nn.Conv2d(3,
-                               64,
-                               kernel_size=3,
-                               stride=1,
-                               padding=1,
-                               bias=False)
-        self.bn1 = nn.BatchNorm2d(64)
-        self.layer1 = self._make_layer(block, 64, num_blocks[0], stride=1)
-        self.layer2 = self._make_layer(block, 128, num_blocks[1], stride=2)
-        self.layer3 = self._make_layer(block, 256, num_blocks[2], stride=2)
-        self.layer4 = self._make_layer(block, 512, num_blocks[3], stride=2)
-        self.linear = nn.Linear(512 * block.expansion, num_classes)
-
-    def _make_layer(self, block, planes, num_blocks, stride) -> nn.Sequential:
-        strides = [stride] + [1] * (num_blocks - 1)
-        layers = []
-        for stride in strides:
-            layers.append(block(self.in_planes, planes, stride))
-            self.in_planes = planes * block.expansion
-        return nn.Sequential(*layers)
-
-    def forward(self, x):
-        out = F.relu(self.bn1(self.conv1(x)))
-        out = self.layer1(out)
-        out = self.layer2(out)
-        out = self.layer3(out)
-        out = self.layer4(out)
-        out = F.avg_pool2d(out, 4)
-        out = out.view(out.size(0), -1)
-        out = self.linear(out)
-        return out
-
-    def get_lipschitz_layers(self) -> Sequence[nn.Module]:
-        layers = [nn.Sequential(self.conv1, self.bn1, nn.ReLU())]
-
-        for layer in [self.layer1, self.layer2, self.layer3, self.layer4]:
-            for block in layer:
-                layers.append(block)
-
-        final_layer = nn.Sequential(nn.AvgPool2d(4), nn.Flatten(start_dim=1),
-                                    self.linear)
-        layers.append(final_layer)
-
-        return layers
-
-
-class PreActBlock(nn.Module):
-    '''Pre-activation version of the BasicBlock.'''
-    expansion = 1
-
-    def __init__(self, in_planes, planes, stride=1, out_shortcut=False):
-        super(PreActBlock, self).__init__()
-        self.out_shortcut = out_shortcut
-        self.bn1 = nn.BatchNorm2d(in_planes)
-        self.conv1 = nn.Conv2d(in_planes,
-                               planes,
-                               kernel_size=3,
-                               stride=stride,
-                               padding=1,
-                               bias=False)
-        self.bn2 = nn.BatchNorm2d(planes)
-        self.conv2 = nn.Conv2d(planes,
-                               planes,
-                               kernel_size=3,
-                               stride=1,
-                               padding=1,
-                               bias=False)
-
-        if stride != 1 or in_planes != self.expansion * planes:
-            self.shortcut = nn.Sequential(
-                nn.Conv2d(in_planes,
-                          self.expansion * planes,
-                          kernel_size=1,
-                          stride=stride,
-                          bias=False))
-
-    def forward(self, x):
-        out = F.relu(self.bn1(x))
-        shortcut = self.shortcut(out if self.out_shortcut else x) if hasattr(self, 'shortcut') else x
-        out = self.conv1(out)
-        out = self.conv2(F.relu(self.bn2(out)))
-        out += shortcut
-        return out
-
-
-class PreActBlockV2(nn.Module):
-    '''Pre-activation version of the BasicBlock (slightly different forward pass)'''
-    expansion = 1
-
-    def __init__(self, in_planes, planes, stride=1, out_shortcut=False):
-        super(PreActBlockV2, self).__init__()
-        self.bn1 = nn.BatchNorm2d(in_planes)
-        self.conv1 = nn.Conv2d(in_planes,
-                               planes,
-                               kernel_size=3,
-                               stride=stride,
-                               padding=1,
-                               bias=False)
-        self.bn2 = nn.BatchNorm2d(planes)
-        self.conv2 = nn.Conv2d(planes,
-                               planes,
-                               kernel_size=3,
-                               stride=1,
-                               padding=1,
-                               bias=False)
-
-        if stride != 1 or in_planes != self.expansion * planes:
-            self.shortcut = nn.Sequential(
-                nn.Conv2d(in_planes,
-                          self.expansion * planes,
-                          kernel_size=1,
-                          stride=stride,
-                          bias=False))
-
-    def forward(self, x):
-        out = F.relu(self.bn1(x))
-        shortcut = self.shortcut(out) if hasattr(self, 'shortcut') else x
-        out = self.conv1(out)
-        out = self.conv2(F.relu(self.bn2(out)))
-        out += shortcut
-        return out
-
-
-class PreActBottleneck(nn.Module):
-    '''Pre-activation version of the original Bottleneck module.'''
-    expansion = 4
-
-    def __init__(self, in_planes, planes, stride=1):
-        super(PreActBottleneck, self).__init__()
-        self.bn1 = nn.BatchNorm2d(in_planes)
-        self.conv1 = nn.Conv2d(in_planes, planes, kernel_size=1, bias=False)
-        self.bn2 = nn.BatchNorm2d(planes)
-        self.conv2 = nn.Conv2d(planes,
-                               planes,
-                               kernel_size=3,
-                               stride=stride,
-                               padding=1,
-                               bias=False)
-        self.bn3 = nn.BatchNorm2d(planes)
-        self.conv3 = nn.Conv2d(planes,
-                               self.expansion * planes,
-                               kernel_size=1,
-                               bias=False)
-
-        if stride != 1 or in_planes != self.expansion * planes:
-            self.shortcut = nn.Sequential(
-                nn.Conv2d(in_planes,
-                          self.expansion * planes,
-                          kernel_size=1,
-                          stride=stride,
-                          bias=False))
-
-    def forward(self, x):
-        out = F.relu(self.bn1(x))
-        shortcut = self.shortcut(out) if hasattr(self, 'shortcut') else x
-        out = self.conv1(out)
-        out = self.conv2(F.relu(self.bn2(out)))
-        out = self.conv3(F.relu(self.bn3(out)))
-        out += shortcut
-        return out
-
-
-<<<<<<< HEAD
-class PreActResNet(nn.Module, LipschitzModel):
-    def __init__(self, block, num_blocks, num_classes=10, bn_before_fc=False):
-        super(PreActResNet, self).__init__()
-        self.in_planes = 64
-        self.bn_before_fc = bn_before_fc
-
-        self.conv1 = nn.Conv2d(3,
-                               64,
-                               kernel_size=3,
-                               stride=1,
-                               padding=1,
-                               bias=False)
-=======
-class PreActResNet(nn.Module):
-    def __init__(self, block, num_blocks, num_classes=10, bn_before_fc=False, out_shortcut=False):
-        super(PreActResNet, self).__init__()
-        self.in_planes = 64
-        self.bn_before_fc = bn_before_fc
-        self.out_shortcut = out_shortcut
-        
-        self.conv1 = nn.Conv2d(3, 64, kernel_size=3, stride=1, padding=1, bias=False)
->>>>>>> c51d44e5
-        self.layer1 = self._make_layer(block, 64, num_blocks[0], stride=1)
-        self.layer2 = self._make_layer(block, 128, num_blocks[1], stride=2)
-        self.layer3 = self._make_layer(block, 256, num_blocks[2], stride=2)
-        self.layer4 = self._make_layer(block, 512, num_blocks[3], stride=2)
-        if bn_before_fc:
-            self.bn = nn.BatchNorm2d(512 * block.expansion)
-        self.linear = nn.Linear(512 * block.expansion, num_classes)
-
-    def _make_layer(self, block, planes, num_blocks, stride):
-        strides = [stride] + [1] * (num_blocks - 1)
-        layers = []
-        for stride in strides:
-            layers.append(block(self.in_planes, planes, stride, out_shortcut=self.out_shortcut))
-            self.in_planes = planes * block.expansion
-        return nn.Sequential(*layers)
-
-    def forward(self, x):
-        out = self.conv1(x)
-        out = self.layer1(out)
-        out = self.layer2(out)
-        out = self.layer3(out)
-        out = self.layer4(out)
-        if self.bn_before_fc:
-            out = F.relu(self.bn(out))
-        out = F.avg_pool2d(out, 4)
-        out = out.view(out.size(0), -1)
-        out = self.linear(out)
-        return out
-
-    def get_lipschitz_layers(self) -> Sequence[nn.Module]:
-        layers = [self.conv1]
-
-        for layer in [self.layer1, self.layer2, self.layer3, self.layer4]:
-            for block in layer:
-                layers.append(block)
-
-        if self.bn_before_fc:
-            bn = nn.Sequential(self.bn, nn.ReLU())
-        else:
-            bn = nn.Sequential()
-
-        final_layer = nn.Sequential(*bn, nn.AvgPool2d(4), nn.Flatten(1),
-                                    self.linear)
-        layers.append(final_layer)
-
-        return layers
-
-
-def ResNet18():
-    return ResNet(BasicBlock, [2, 2, 2, 2])
-
-
-def ResNet34():
-    return ResNet(BasicBlock, [3, 4, 6, 3])
-
-
-def ResNet50():
-    return ResNet(Bottleneck, [3, 4, 6, 3])
-
-
-def ResNet101():
-    return ResNet(Bottleneck, [3, 4, 23, 3])
-
-
-def ResNet152():
-    return ResNet(Bottleneck, [3, 8, 36, 3])
-
-
-def PreActResNet18():
-    return PreActResNet(PreActBlock, [2, 2, 2, 2])
-
-
-class NormalizedResNet(ResNet):
-    def get_lipschitz_layers(self) -> Sequence[nn.Module]:
-        layers = list(super().get_lipschitz_layers())
-        layers[0] = nn.Sequential(NormalizeData(self.mu, self.sigma), layers[0])
-        return layers
-
-
-class NormalizedPreActResNet(PreActResNet):
-    def get_lipschitz_layers(self) -> Sequence[nn.Module]:
-        layers = list(super().get_lipschitz_layers())
-        layers[0] = nn.Sequential(NormalizeData(self.mu, self.sigma), layers[0])
-        return layers
+from typing import Sequence
+
+import torch.nn.functional as F
+from torch import nn
+
+from .utils import LipschitzModel, NormalizeData
+
+
+class BasicBlock(nn.Module):
+    expansion = 1
+
+    def __init__(self, in_planes, planes, stride=1):
+        super(BasicBlock, self).__init__()
+        self.conv1 = nn.Conv2d(in_planes,
+                               planes,
+                               kernel_size=3,
+                               stride=stride,
+                               padding=1,
+                               bias=False)
+        self.bn1 = nn.BatchNorm2d(planes)
+        self.conv2 = nn.Conv2d(planes,
+                               planes,
+                               kernel_size=3,
+                               stride=1,
+                               padding=1,
+                               bias=False)
+        self.bn2 = nn.BatchNorm2d(planes)
+
+        self.shortcut = nn.Sequential()
+        if stride != 1 or in_planes != self.expansion * planes:
+            self.shortcut = nn.Sequential(
+                nn.Conv2d(in_planes,
+                          self.expansion * planes,
+                          kernel_size=1,
+                          stride=stride,
+                          bias=False), nn.BatchNorm2d(self.expansion * planes))
+
+    def forward(self, x):
+        out = F.relu(self.bn1(self.conv1(x)))
+        out = self.bn2(self.conv2(out))
+        out += self.shortcut(x)
+        out = F.relu(out)
+        return out
+
+
+class Bottleneck(nn.Module):
+    expansion = 4
+
+    def __init__(self, in_planes, planes, stride=1):
+        super(Bottleneck, self).__init__()
+        self.conv1 = nn.Conv2d(in_planes, planes, kernel_size=1, bias=False)
+        self.bn1 = nn.BatchNorm2d(planes)
+        self.conv2 = nn.Conv2d(planes,
+                               planes,
+                               kernel_size=3,
+                               stride=stride,
+                               padding=1,
+                               bias=False)
+        self.bn2 = nn.BatchNorm2d(planes)
+        self.conv3 = nn.Conv2d(planes,
+                               self.expansion * planes,
+                               kernel_size=1,
+                               bias=False)
+        self.bn3 = nn.BatchNorm2d(self.expansion * planes)
+
+        self.shortcut = nn.Sequential()
+        if stride != 1 or in_planes != self.expansion * planes:
+            self.shortcut = nn.Sequential(
+                nn.Conv2d(in_planes,
+                          self.expansion * planes,
+                          kernel_size=1,
+                          stride=stride,
+                          bias=False), nn.BatchNorm2d(self.expansion * planes))
+
+    def forward(self, x):
+        out = F.relu(self.bn1(self.conv1(x)))
+        out = F.relu(self.bn2(self.conv2(out)))
+        out = self.bn3(self.conv3(out))
+        out += self.shortcut(x)
+        out = F.relu(out)
+        return out
+
+
+class BottleneckChen2020AdversarialNet(nn.Module):
+    expansion = 4
+
+    def __init__(self, in_planes, planes, stride=1):
+        super(BottleneckChen2020AdversarialNet, self).__init__()
+        self.bn0 = nn.BatchNorm2d(in_planes)
+        self.conv1 = nn.Conv2d(in_planes, planes, kernel_size=1, bias=False)
+        self.bn1 = nn.BatchNorm2d(planes)
+        self.conv2 = nn.Conv2d(planes,
+                               planes,
+                               kernel_size=3,
+                               stride=stride,
+                               padding=1,
+                               bias=False)
+        self.bn2 = nn.BatchNorm2d(planes)
+        self.conv3 = nn.Conv2d(planes,
+                               self.expansion * planes,
+                               kernel_size=1,
+                               bias=False)
+        self.shortcut = nn.Sequential()
+        if stride != 1 or in_planes != self.expansion * planes:
+            self.shortcut = nn.Sequential(
+                nn.Conv2d(in_planes,
+                          self.expansion * planes,
+                          kernel_size=1,
+                          stride=stride,
+                          bias=False), nn.BatchNorm2d(self.expansion * planes))
+
+    def forward(self, x):
+        pre = F.relu(self.bn0(x))
+        out = F.relu(self.bn1(self.conv1(pre)))
+        out = F.relu(self.bn2(self.conv2(out)))
+        out = self.conv3(out)
+        if len(self.shortcut) == 0:
+            out += self.shortcut(x)
+        else:
+            out += self.shortcut(pre)
+        return out
+
+
+class ResNet(nn.Module, LipschitzModel):
+    def __init__(self, block, num_blocks, num_classes=10):
+        super(ResNet, self).__init__()
+        self.in_planes = 64
+
+        self.conv1 = nn.Conv2d(3,
+                               64,
+                               kernel_size=3,
+                               stride=1,
+                               padding=1,
+                               bias=False)
+        self.bn1 = nn.BatchNorm2d(64)
+        self.layer1 = self._make_layer(block, 64, num_blocks[0], stride=1)
+        self.layer2 = self._make_layer(block, 128, num_blocks[1], stride=2)
+        self.layer3 = self._make_layer(block, 256, num_blocks[2], stride=2)
+        self.layer4 = self._make_layer(block, 512, num_blocks[3], stride=2)
+        self.linear = nn.Linear(512 * block.expansion, num_classes)
+
+    def _make_layer(self, block, planes, num_blocks, stride) -> nn.Sequential:
+        strides = [stride] + [1] * (num_blocks - 1)
+        layers = []
+        for stride in strides:
+            layers.append(block(self.in_planes, planes, stride))
+            self.in_planes = planes * block.expansion
+        return nn.Sequential(*layers)
+
+    def forward(self, x):
+        out = F.relu(self.bn1(self.conv1(x)))
+        out = self.layer1(out)
+        out = self.layer2(out)
+        out = self.layer3(out)
+        out = self.layer4(out)
+        out = F.avg_pool2d(out, 4)
+        out = out.view(out.size(0), -1)
+        out = self.linear(out)
+        return out
+
+    def get_lipschitz_layers(self) -> Sequence[nn.Module]:
+        layers = [nn.Sequential(self.conv1, self.bn1, nn.ReLU())]
+
+        for layer in [self.layer1, self.layer2, self.layer3, self.layer4]:
+            for block in layer:
+                layers.append(block)
+
+        final_layer = nn.Sequential(nn.AvgPool2d(4), nn.Flatten(start_dim=1),
+                                    self.linear)
+        layers.append(final_layer)
+
+        return layers
+
+
+class PreActBlock(nn.Module):
+    '''Pre-activation version of the BasicBlock.'''
+    expansion = 1
+
+    def __init__(self, in_planes, planes, stride=1, out_shortcut=False):
+        super(PreActBlock, self).__init__()
+        self.out_shortcut = out_shortcut
+        self.bn1 = nn.BatchNorm2d(in_planes)
+        self.conv1 = nn.Conv2d(in_planes,
+                               planes,
+                               kernel_size=3,
+                               stride=stride,
+                               padding=1,
+                               bias=False)
+        self.bn2 = nn.BatchNorm2d(planes)
+        self.conv2 = nn.Conv2d(planes,
+                               planes,
+                               kernel_size=3,
+                               stride=1,
+                               padding=1,
+                               bias=False)
+
+        if stride != 1 or in_planes != self.expansion * planes:
+            self.shortcut = nn.Sequential(
+                nn.Conv2d(in_planes,
+                          self.expansion * planes,
+                          kernel_size=1,
+                          stride=stride,
+                          bias=False))
+
+    def forward(self, x):
+        out = F.relu(self.bn1(x))
+        shortcut = self.shortcut(out if self.out_shortcut else x) if hasattr(self,
+                                                                             'shortcut') else x
+        out = self.conv1(out)
+        out = self.conv2(F.relu(self.bn2(out)))
+        out += shortcut
+        return out
+
+
+class PreActBlockV2(nn.Module):
+    '''Pre-activation version of the BasicBlock (slightly different forward pass)'''
+    expansion = 1
+
+    def __init__(self, in_planes, planes, stride=1, out_shortcut=False):
+        super(PreActBlockV2, self).__init__()
+        self.bn1 = nn.BatchNorm2d(in_planes)
+        self.conv1 = nn.Conv2d(in_planes,
+                               planes,
+                               kernel_size=3,
+                               stride=stride,
+                               padding=1,
+                               bias=False)
+        self.bn2 = nn.BatchNorm2d(planes)
+        self.conv2 = nn.Conv2d(planes,
+                               planes,
+                               kernel_size=3,
+                               stride=1,
+                               padding=1,
+                               bias=False)
+
+        if stride != 1 or in_planes != self.expansion * planes:
+            self.shortcut = nn.Sequential(
+                nn.Conv2d(in_planes,
+                          self.expansion * planes,
+                          kernel_size=1,
+                          stride=stride,
+                          bias=False))
+
+    def forward(self, x):
+        out = F.relu(self.bn1(x))
+        shortcut = self.shortcut(out) if hasattr(self, 'shortcut') else x
+        out = self.conv1(out)
+        out = self.conv2(F.relu(self.bn2(out)))
+        out += shortcut
+        return out
+
+
+class PreActBottleneck(nn.Module):
+    '''Pre-activation version of the original Bottleneck module.'''
+    expansion = 4
+
+    def __init__(self, in_planes, planes, stride=1):
+        super(PreActBottleneck, self).__init__()
+        self.bn1 = nn.BatchNorm2d(in_planes)
+        self.conv1 = nn.Conv2d(in_planes, planes, kernel_size=1, bias=False)
+        self.bn2 = nn.BatchNorm2d(planes)
+        self.conv2 = nn.Conv2d(planes,
+                               planes,
+                               kernel_size=3,
+                               stride=stride,
+                               padding=1,
+                               bias=False)
+        self.bn3 = nn.BatchNorm2d(planes)
+        self.conv3 = nn.Conv2d(planes,
+                               self.expansion * planes,
+                               kernel_size=1,
+                               bias=False)
+
+        if stride != 1 or in_planes != self.expansion * planes:
+            self.shortcut = nn.Sequential(
+                nn.Conv2d(in_planes,
+                          self.expansion * planes,
+                          kernel_size=1,
+                          stride=stride,
+                          bias=False))
+
+    def forward(self, x):
+        out = F.relu(self.bn1(x))
+        shortcut = self.shortcut(out) if hasattr(self, 'shortcut') else x
+        out = self.conv1(out)
+        out = self.conv2(F.relu(self.bn2(out)))
+        out = self.conv3(F.relu(self.bn3(out)))
+        out += shortcut
+        return out
+
+
+class PreActResNet(nn.Module, LipschitzModel):
+    def __init__(self, block, num_blocks, num_classes=10, bn_before_fc=False, out_shortcut=False):
+        super(PreActResNet, self).__init__()
+        self.in_planes = 64
+        self.bn_before_fc = bn_before_fc
+        self.out_shortcut = out_shortcut
+
+        self.conv1 = nn.Conv2d(3,
+                               64,
+                               kernel_size=3,
+                               stride=1,
+                               padding=1,
+                               bias=False)
+        self.layer1 = self._make_layer(block, 64, num_blocks[0], stride=1)
+        self.layer2 = self._make_layer(block, 128, num_blocks[1], stride=2)
+        self.layer3 = self._make_layer(block, 256, num_blocks[2], stride=2)
+        self.layer4 = self._make_layer(block, 512, num_blocks[3], stride=2)
+        if bn_before_fc:
+            self.bn = nn.BatchNorm2d(512 * block.expansion)
+        self.linear = nn.Linear(512 * block.expansion, num_classes)
+
+    def _make_layer(self, block, planes, num_blocks, stride):
+        strides = [stride] + [1] * (num_blocks - 1)
+        layers = []
+        for stride in strides:
+            layers.append(block(self.in_planes, planes, stride, out_shortcut=self.out_shortcut))
+            self.in_planes = planes * block.expansion
+        return nn.Sequential(*layers)
+
+    def forward(self, x):
+        out = self.conv1(x)
+        out = self.layer1(out)
+        out = self.layer2(out)
+        out = self.layer3(out)
+        out = self.layer4(out)
+        if self.bn_before_fc:
+            out = F.relu(self.bn(out))
+        out = F.avg_pool2d(out, 4)
+        out = out.view(out.size(0), -1)
+        out = self.linear(out)
+        return out
+
+    def get_lipschitz_layers(self) -> Sequence[nn.Module]:
+        layers = [self.conv1]
+
+        for layer in [self.layer1, self.layer2, self.layer3, self.layer4]:
+            for block in layer:
+                layers.append(block)
+
+        if self.bn_before_fc:
+            bn = nn.Sequential(self.bn, nn.ReLU())
+        else:
+            bn = nn.Sequential()
+
+        final_layer = nn.Sequential(*bn, nn.AvgPool2d(4), nn.Flatten(1),
+                                    self.linear)
+        layers.append(final_layer)
+
+        return layers
+
+
+def ResNet18():
+    return ResNet(BasicBlock, [2, 2, 2, 2])
+
+
+def ResNet34():
+    return ResNet(BasicBlock, [3, 4, 6, 3])
+
+
+def ResNet50():
+    return ResNet(Bottleneck, [3, 4, 6, 3])
+
+
+def ResNet101():
+    return ResNet(Bottleneck, [3, 4, 23, 3])
+
+
+def ResNet152():
+    return ResNet(Bottleneck, [3, 8, 36, 3])
+
+
+def PreActResNet18():
+    return PreActResNet(PreActBlock, [2, 2, 2, 2])
+
+
+class NormalizedResNet(ResNet):
+    def get_lipschitz_layers(self) -> Sequence[nn.Module]:
+        layers = list(super().get_lipschitz_layers())
+        layers[0] = nn.Sequential(NormalizeData(self.mu, self.sigma), layers[0])
+        return layers
+
+
+class NormalizedPreActResNet(PreActResNet):
+    def get_lipschitz_layers(self) -> Sequence[nn.Module]:
+        layers = list(super().get_lipschitz_layers())
+        layers[0] = nn.Sequential(NormalizeData(self.mu, self.sigma), layers[0])
+        return layers